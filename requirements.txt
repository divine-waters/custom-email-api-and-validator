# requirements.txt

# Core Application Dependencies
fastapi
aiodns
<<<<<<< HEAD
=======
tldextract
>>>>>>> a2f92288
uvicorn[standard] # Add [standard] for performance benefits if not already there
pyodbc
requests
python-dotenv
hubspot-api-client
aiohttp
sqlalchemy  # If you're using it with pyodbc
pydantic     # FastAPI uses Pydantic for data validation
pydantic[email]

# Testing Dependencies
pytest
httpx         # TestClient dependency, good to have explicitly
pytest-asyncio # If writing async tests
pytest-mock<|MERGE_RESOLUTION|>--- conflicted
+++ resolved
@@ -3,10 +3,7 @@
 # Core Application Dependencies
 fastapi
 aiodns
-<<<<<<< HEAD
-=======
 tldextract
->>>>>>> a2f92288
 uvicorn[standard] # Add [standard] for performance benefits if not already there
 pyodbc
 requests
